name: Build & Test SAGE OS on Multi-Architecture

on:
  push:
    branches: [main]
  pull_request:
    branches: [main]
  workflow_dispatch:

jobs:
  build:
    name: Build for ${{ matrix.architecture }}
    runs-on: ubuntu-latest
    strategy:
      matrix:
        architecture: [x86_64, arm64, aarch64, riscv64]

    steps:
      - name: Checkout
        uses: actions/checkout@v3

      - name: Set up toolchain
        run: |
          sudo apt-get update
          sudo apt-get install -y build-essential gcc g++ make
          sudo apt-get install -y gcc-aarch64-linux-gnu gcc-x86-64-linux-gnu gcc-riscv64-linux-gnu
<<<<<<< HEAD
          sudo apt-get install -y qemu-system-x86 qemu-system-arm qemu-system-aarch64 qemu-system-riscv64
=======
          sudo apt-get install -y qemu-system-arm qemu-system-x86 qemu-system-misc
>>>>>>> 9e8dbcb7

      - name: Build kernel
        run: |
          make clean
          make ARCH=${{ matrix.architecture }}
          
          # Check if build artifacts were created
          if [ ! -f "kernel.elf" ] || [ ! -f "kernel8.img" ]; then
            echo "Error: Build failed to produce kernel artifacts for ${{ matrix.architecture }}"
            exit 1
          fi
          
          # Create build directory and copy artifacts
          mkdir -p build/${{ matrix.architecture }}
          cp kernel.elf build/${{ matrix.architecture }}/
          cp kernel8.img build/${{ matrix.architecture }}/kernel.img
          
          # Copy kernel8.img for ARM architectures
          if [[ "${{ matrix.architecture }}" == "arm64" || "${{ matrix.architecture }}" == "aarch64" ]]; then
            cp kernel8.img build/${{ matrix.architecture }}/
          fi
          
          # List build artifacts for debugging
          echo "Build artifacts:"
          find build -type f | sort

      - name: Test kernel
        run: |
          chmod +x scripts/test_emulated.sh
          
          # List build artifacts for debugging
          echo "Build artifacts before testing:"
          find build -type f | sort
          
          # Run the test
          echo "Testing ${{ matrix.architecture }} build with QEMU..."
          timeout 30s scripts/test_emulated.sh ${{ matrix.architecture }} || true

      - name: Upload Build
        uses: actions/upload-artifact@v3
        with:
          name: sageos-${{ matrix.architecture }}
          path: build/${{ matrix.architecture }}/<|MERGE_RESOLUTION|>--- conflicted
+++ resolved
@@ -24,11 +24,7 @@
           sudo apt-get update
           sudo apt-get install -y build-essential gcc g++ make
           sudo apt-get install -y gcc-aarch64-linux-gnu gcc-x86-64-linux-gnu gcc-riscv64-linux-gnu
-<<<<<<< HEAD
-          sudo apt-get install -y qemu-system-x86 qemu-system-arm qemu-system-aarch64 qemu-system-riscv64
-=======
-          sudo apt-get install -y qemu-system-arm qemu-system-x86 qemu-system-misc
->>>>>>> 9e8dbcb7
+          sudo apt-get install -y qemu-system-x86 qemu-system-arm qemu-system-misc
 
       - name: Build kernel
         run: |
