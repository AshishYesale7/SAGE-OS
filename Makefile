--- conflicted
+++ resolved
@@ -1,11 +1,7 @@
-<<<<<<< HEAD
 # Default architecture is aarch64
 ARCH ?= aarch64
 
 # Set up cross-compilation toolchain based on architecture
-=======
-ARCH ?= aarch64
->>>>>>> 9e8dbcb7
 ifeq ($(ARCH),x86_64)
     CROSS_COMPILE=x86_64-linux-gnu-
 else ifeq ($(ARCH),arm64)
@@ -22,27 +18,15 @@
 LD=$(CROSS_COMPILE)ld
 OBJCOPY=$(CROSS_COMPILE)objcopy
 
-<<<<<<< HEAD
 # Include paths
 INCLUDES=-I. -Ikernel -Idrivers
 
-# Architecture-specific flags
+# Base CFLAGS
+CFLAGS=-nostdlib -nostartfiles -ffreestanding -O2 -Wall -Wextra $(INCLUDES)
+
+# Architecture-specific flags and defines
 ifeq ($(ARCH),x86_64)
-    ARCH_FLAGS=-m64
-else ifeq ($(ARCH),arm64)
-    ARCH_FLAGS=
-else ifeq ($(ARCH),aarch64)
-    ARCH_FLAGS=
-else ifeq ($(ARCH),riscv64)
-    ARCH_FLAGS=
-endif
-
-CFLAGS=-nostdlib -nostartfiles -ffreestanding -O2 -Wall -Wextra $(ARCH_FLAGS) $(INCLUDES)
-=======
-CFLAGS=-nostdlib -nostartfiles -ffreestanding -O2 -Wall -Wextra
-
-ifeq ($(ARCH),x86_64)
-    CFLAGS += -D__x86_64__
+    CFLAGS += -m64 -D__x86_64__
 else ifeq ($(ARCH),arm64)
     CFLAGS += -D__aarch64__
 else ifeq ($(ARCH),aarch64)
@@ -50,7 +34,7 @@
 else ifeq ($(ARCH),riscv64)
     CFLAGS += -D__riscv -D__riscv_xlen=64
 endif
->>>>>>> 9e8dbcb7
+
 LDFLAGS=-T linker.ld
 
 # Create build directory for architecture
@@ -61,15 +45,9 @@
 KERNEL_SOURCES = $(wildcard kernel/*.c) $(wildcard kernel/*/*.c)
 DRIVER_SOURCES = $(wildcard drivers/*.c) $(wildcard drivers/*/*.c)
 
-<<<<<<< HEAD
 SOURCES = $(BOOT_SOURCES) $(KERNEL_SOURCES) $(DRIVER_SOURCES)
 OBJECTS = $(patsubst %.c,$(BUILD_DIR)/%.o,$(filter %.c,$(SOURCES)))
 OBJECTS += $(patsubst %.S,$(BUILD_DIR)/%.o,$(filter %.S,$(SOURCES)))
-=======
-all: kernel8.img
-	@mkdir -p build/$(ARCH)
-	@cp kernel8.img build/$(ARCH)/kernel.img
->>>>>>> 9e8dbcb7
 
 all: $(BUILD_DIR)/kernel.img
 
@@ -92,7 +70,6 @@
 	@echo "Output: $@"
 
 clean:
-<<<<<<< HEAD
 	rm -rf build/
 	@echo "Cleaned build directories"
 
@@ -113,7 +90,5 @@
 	@echo "LDFLAGS: $(LDFLAGS)"
 	@echo "Source files: $(words $(SOURCES))"
 	@echo "Object files: $(words $(OBJECTS))"
-=======
-	rm -f $(OBJECTS) kernel.elf kernel8.img
-	rm -rf build
->>>>>>> 9e8dbcb7
+
+.PHONY: all clean all-arch info